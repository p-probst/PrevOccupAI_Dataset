--- conflicted
+++ resolved
@@ -9,11 +9,11 @@
 
 from HAR.dl.train_test import plot_performance_history
 # internal imports
-from constants import SEGMENTED_DATA_FOLDER, MAIN_ACTIVITY_LABELS, SENSOR_COLS_JSON, LOADED_SENSORS_KEY
+from constants import SEGMENTED_DATA_FOLDER, MAIN_ACTIVITY_LABELS
 from HAR.dl import generate_dataset, get_train_test_data, select_idle_gpu, run_model_training
 from HAR.dl import DL_DATASET
 from HAR.dl import HARLstm
-from file_utils import create_dir, load_json_file
+from file_utils import create_dir
 
 # ------------------------------------------------------------------------------------------------------------------- #
 # constants
@@ -52,21 +52,16 @@
         sensor_columns = load_json_file(numpy_columns_file)[LOADED_SENSORS_KEY]
 
         # set number of epochs
-        num_epochs = 20
+        num_epochs = 5
 
         # set the GPU
         cuda_device = select_idle_gpu()
 
         print("training/testing model on generated dataset")
-<<<<<<< HEAD
         train_dataloader, test_dataloader = get_train_test_data(dataset_path, batch_size=64,
                                                                 load_sensors=['ACC', 'MAG', 'GYR'], sensor_columns=sensor_columns,
                                                                 norm_method="z-score", norm_type="global",
                                                                 balancing_type='main_classes')
-=======
-        train_dataloader, test_dataloader = get_train_test_data(dataset_path, batch_size=64, norm_method="z-score",
-                                                                norm_type="subject", balancing_type='main_classes')
->>>>>>> 72bf2ed3
 
         # set model variables and parameters
         # TODO: implement strategy to select only specific sensors
