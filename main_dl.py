--- conflicted
+++ resolved
@@ -1,11 +1,11 @@
 import os
 import argparse
+from typing import List
+
 import torch
 import torch.nn as nn
 import torch.optim as optim
 import pandas as pd
-
-
 
 print(f"CUDA available: {torch.cuda.is_available()}")
 
@@ -15,16 +15,10 @@
     RANDOM_SEED, CNN_LSTM, CNN_LSTM_2D
 from HAR.dl import generate_dataset, get_train_test_data, run_model_training, select_idle_gpu, configure_seed
 from HAR.dl import DL_DATASET
-<<<<<<< HEAD
-from HAR.dl import HARRnn
+from HAR.dl import HARRnn, CNNLSTM, CNNLSTM2d
 from HAR.dl.train_test import plot_performance_history
 from HAR.post_processing_optimizer import dl_optimize_post_processing
-from file_utils import create_dir, load_json_file
-=======
-from HAR.dl import HARRnn, CNNLSTM, CNNLSTM2d
-from HAR.dl.train_test import plot_performance_history
 from file_utils import create_dir, load_json_file, parse_pairs
->>>>>>> d46ed1fb
 
 # ------------------------------------------------------------------------------------------------------------------- #
 # constants
@@ -56,11 +50,7 @@
 parser.add_argument('--balancing_type', default='main_classes', choices=['main_classes', 'sub_classes', None], help="The balancing type (as str).")
 
 # (3) model related parameters
-<<<<<<< HEAD
-parser.add_argument('--model_type', default='lstm', type=str, help="The model to be trained", choices=['lstm', 'gru'])
-=======
 parser.add_argument('--model_type', default='cnnlstm2d', type=str, help="The model to be trained", choices=['lstm', 'gru', 'cnnlstm', 'cnnlstm2d'])
->>>>>>> d46ed1fb
 parser.add_argument('--num_epochs', default=40, type=int, help="The number of epochs used in model training.")
 parser.add_argument('--batch_size', default=64, type=int, help="The batch size used in model training.")
 parser.add_argument('--filters', nargs="+", default=[64, 128], type=int, help="A list of integers with the number of filters to be used on the first and second convolutional layers of the CNN LSTM, respectively, e.g., [32, 64]")
@@ -137,35 +127,16 @@
         project_path = os.path.dirname(os.path.abspath(__file__))
         model_save_path = create_dir(project_path,
                                      os.path.join("HAR", "dl",
-<<<<<<< HEAD
                                                   f"trained_models_wsize-{window_size_samples}_seqlen-{seq_len}_batchsize-{batch_size}",
                                                   f"nm_{norm_type}", f"nt_{norm_method}",
                                                   "_".join(load_sensors)))
 
         print("training/testing model on generated dataset")
-        train_dataloader, test_dataloader, test_dataloader_subject_wise, num_channels = (
+        train_dataloader, test_dataloader, test_dataloader_subject_wise, num_channels, num_timesteps = (
             get_train_test_data(dataset_path, batch_size=batch_size,
                                 load_sensors=load_sensors, sensor_columns=sensor_columns,
                                 seq_len=seq_len, norm_method=norm_method, norm_type=norm_type,
                                 balancing_type=balancing_type))
-
-        # set model variables and parameters
-        har_model = HARRnn(model_type=model_type, num_features=int(num_channels*seq_len), hidden_size=hidden_size, num_layers=num_layers,
-                            num_classes=len(MAIN_ACTIVITY_LABELS), dropout=dropout)
-
-        # generate model name
-        model_name = f"{har_model.__class__.__name__}_{har_model.model_type}_hs-{har_model.hidden_size}_nl-{har_model.num_layers}_do-{int(har_model.dropout * 100)}"
-=======
-                                          f"trained_models_wsize-{window_size_samples}_seqlen-{seq_len}_batchsize-{batch_size}",
-                                          f"nm_{norm_type}", f"nt_{norm_method}",
-                                          "_".join(load_sensors)))
-
-        print("training/testing model on generated dataset")
-        train_dataloader, test_dataloader, num_channels, num_timesteps = get_train_test_data(dataset_path, batch_size=batch_size,
-                                                          load_sensors=load_sensors, sensor_columns=sensor_columns,
-                                                          seq_len=seq_len,
-                                                          norm_method=norm_method, norm_type=norm_type,
-                                                          balancing_type=balancing_type)
 
         if model_type == CNN_LSTM:
 
@@ -207,7 +178,6 @@
 
         print(f"Running model: {model_name}")
 
->>>>>>> d46ed1fb
 
         # put model on cuda device
         har_model.to(cuda_device)
