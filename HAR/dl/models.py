--- conflicted
+++ resolved
@@ -16,26 +16,16 @@
 # ------------------------------------------------------------------------------------------------------------------- #
 import torch
 import torch.nn as nn
-<<<<<<< HEAD
+from typing import List, Tuple
 
 # internal imports
 from constants import LSTM_MODEL, GRU_MODEL
-=======
-from typing import List, Tuple
-
-# internal imports
-from constants import LSTM, GRU
->>>>>>> d46ed1fb
 
 # ------------------------------------------------------------------------------------------------------------------- #
 #  constants
 # ------------------------------------------------------------------------------------------------------------------- #
 
-<<<<<<< HEAD
 SUPPORTED_DL_MODELS = [LSTM_MODEL, GRU_MODEL]
-=======
-SUPPORTED_DL_MODELS = [LSTM, GRU]
->>>>>>> d46ed1fb
 
 # ------------------------------------------------------------------------------------------------------------------- #
 #  public classes
@@ -50,11 +40,7 @@
         (3) fully connected layer
         The model assumes inputs of shape [batch_size, time_steps, seq_len, num_features], where num features equates to the
         number of channels (i.e. sensor channels).
-<<<<<<< HEAD
-        :param model_type:
-=======
         :param model_type: Type of RNN. Can be 'lstm' or 'gru'
->>>>>>> d46ed1fb
         :param num_features: number of features in each timestep (input size). This equates to the number of
                              sensor channels passed.
         :param hidden_size: number of hidden units in the LSTM cell
@@ -78,11 +64,7 @@
 
         # model architecture
         # check if it is a LSTM layer or a GRU layer
-<<<<<<< HEAD
         rnn_type = nn.LSTM if self.model_type == LSTM_MODEL else nn.GRU
-=======
-        rnn_type = nn.LSTM if self.model_type == LSTM else nn.GRU
->>>>>>> d46ed1fb
         self.rnn = rnn_type(
             input_size=num_features,
             hidden_size=hidden_size,
@@ -119,13 +101,11 @@
         # no changes in shape
         last_out = self.dropout_layer(last_out)
 
-        # pass the tensors through the classification later
+        # pass the tensors through the classification layer
         # shape logits: [batch_size, num_classes]
         logits = self.fc_layer(last_out)
 
         return logits
-<<<<<<< HEAD
-=======
 
 
 class CNNLSTM(nn.Module):
@@ -395,5 +375,4 @@
         # shape logits: [batch_size, num_classes]
         logits = self.fc_layer(last_out)
 
-        return logits
->>>>>>> d46ed1fb
+        return logits