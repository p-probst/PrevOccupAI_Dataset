--- conflicted
+++ resolved
@@ -1,9 +1,5 @@
 from .dataset_generator import generate_dataset, HARDataset, get_train_test_data, DL_DATASET
-<<<<<<< HEAD
-from .models import HARRnn
-=======
 from .models import HARRnn, CNNLSTM, CNNLSTM2d
->>>>>>> d46ed1fb
 from .train_test import run_model_training
 from .utils import select_idle_gpu, configure_seed, load_har_model
 
@@ -17,9 +13,7 @@
     "run_model_training",
     "select_idle_gpu",
     "configure_seed",
-<<<<<<< HEAD
+    "CNNLSTM2d",
+    "configure_seed",
     "load_har_model"
-=======
-    "CNNLSTM2d"
->>>>>>> d46ed1fb
 ]